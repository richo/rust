// Copyright 2012-2014 The Rust Project Developers. See the COPYRIGHT
// file at the top-level directory of this distribution and at
// http://rust-lang.org/COPYRIGHT.
//
// Licensed under the Apache License, Version 2.0 <LICENSE-APACHE or
// http://www.apache.org/licenses/LICENSE-2.0> or the MIT license
// <LICENSE-MIT or http://opensource.org/licenses/MIT>, at your
// option. This file may not be copied, modified, or distributed
// except according to those terms.


use back::{link};
use llvm::{ValueRef, CallConv, get_param};
use llvm;
use middle::weak_lang_items;
use trans::base::{llvm_linkage_by_name, push_ctxt};
use trans::base;
use trans::build::*;
use trans::cabi;
use trans::common::*;
use trans::machine;
use trans::monomorphize;
use trans::type_::Type;
use trans::type_of::*;
use trans::type_of;
use middle::ty::{self, Ty};
use middle::subst::Substs;

use std::ffi::CString;
use std::cmp;
use libc::c_uint;
use syntax::abi::{Cdecl, Aapcs, C, Win64, Abi};
use syntax::abi::{RustIntrinsic, Rust, RustCall, Stdcall, Fastcall, System};
use syntax::codemap::Span;
use syntax::parse::token::{InternedString, special_idents};
use syntax::parse::token;
use syntax::{ast};
use syntax::{attr, ast_map};
use util::ppaux::Repr;

///////////////////////////////////////////////////////////////////////////
// Type definitions

struct ForeignTypes<'tcx> {
    /// Rust signature of the function
    fn_sig: ty::FnSig<'tcx>,

    /// Adapter object for handling native ABI rules (trust me, you
    /// don't want to know)
    fn_ty: cabi::FnType,

    /// LLVM types that will appear on the foreign function
    llsig: LlvmSignature,
}

struct LlvmSignature {
    // LLVM versions of the types of this function's arguments.
    llarg_tys: Vec<Type> ,

    // LLVM version of the type that this function returns.  Note that
    // this *may not be* the declared return type of the foreign
    // function, because the foreign function may opt to return via an
    // out pointer.
    llret_ty: Type,

    /// True if there is a return value (not bottom, not unit)
    ret_def: bool,
}


///////////////////////////////////////////////////////////////////////////
// Calls to external functions

pub fn llvm_calling_convention(ccx: &CrateContext,
                               abi: Abi) -> CallConv {
    match ccx.sess().target.target.adjust_abi(abi) {
        RustIntrinsic => {
            // Intrinsics are emitted at the call site
            ccx.sess().bug("asked to register intrinsic fn");
        }

        Rust => {
            // FIXME(#3678) Implement linking to foreign fns with Rust ABI
            ccx.sess().unimpl("foreign functions with Rust ABI");
        }

        RustCall => {
            // FIXME(#3678) Implement linking to foreign fns with Rust ABI
            ccx.sess().unimpl("foreign functions with RustCall ABI");
        }

        // It's the ABI's job to select this, not us.
        System => ccx.sess().bug("system abi should be selected elsewhere"),

        Stdcall => llvm::X86StdcallCallConv,
        Fastcall => llvm::X86FastcallCallConv,
        C => llvm::CCallConv,
        Win64 => llvm::X86_64_Win64,

        // These API constants ought to be more specific...
        Cdecl => llvm::CCallConv,
        Aapcs => llvm::CCallConv,
    }
}

pub fn register_static(ccx: &CrateContext,
                       foreign_item: &ast::ForeignItem) -> ValueRef {
    let ty = ty::node_id_to_type(ccx.tcx(), foreign_item.id);
    let llty = type_of::type_of(ccx, ty);

    let ident = link_name(foreign_item);
    match attr::first_attr_value_str_by_name(foreign_item.attrs.index(&FullRange),
                                             "linkage") {
        // If this is a static with a linkage specified, then we need to handle
        // it a little specially. The typesystem prevents things like &T and
        // extern "C" fn() from being non-null, so we can't just declare a
        // static and call it a day. Some linkages (like weak) will make it such
        // that the static actually has a null value.
        Some(name) => {
            let linkage = match llvm_linkage_by_name(name.get()) {
                Some(linkage) => linkage,
                None => {
                    ccx.sess().span_fatal(foreign_item.span,
                                          "invalid linkage specified");
                }
            };
            let llty2 = match ty.sty {
                ty::ty_ptr(ref mt) => type_of::type_of(ccx, mt.ty),
                _ => {
                    ccx.sess().span_fatal(foreign_item.span,
                                          "must have type `*T` or `*mut T`");
                }
            };
            unsafe {
                // Declare a symbol `foo` with the desired linkage.
                let buf = CString::from_slice(ident.get().as_bytes());
                let g1 = llvm::LLVMAddGlobal(ccx.llmod(), llty2.to_ref(),
                                             buf.as_ptr());
                llvm::SetLinkage(g1, linkage);

                // Declare an internal global `extern_with_linkage_foo` which
                // is initialized with the address of `foo`.  If `foo` is
                // discarded during linking (for example, if `foo` has weak
                // linkage and there are no definitions), then
                // `extern_with_linkage_foo` will instead be initialized to
                // zero.
                let mut real_name = "_rust_extern_with_linkage_".to_string();
                real_name.push_str(ident.get());
                let real_name = CString::from_vec(real_name.into_bytes());
                let g2 = llvm::LLVMAddGlobal(ccx.llmod(), llty.to_ref(),
                                             real_name.as_ptr());
                llvm::SetLinkage(g2, llvm::InternalLinkage);
                llvm::LLVMSetInitializer(g2, g1);
                g2
            }
        }
        None => unsafe {
            // Generate an external declaration.
            let buf = CString::from_slice(ident.get().as_bytes());
            llvm::LLVMAddGlobal(ccx.llmod(), llty.to_ref(), buf.as_ptr())
        }
    }
}

/// Registers a foreign function found in a library. Just adds a LLVM global.
pub fn register_foreign_item_fn<'a, 'tcx>(ccx: &CrateContext<'a, 'tcx>,
                                          abi: Abi, fty: Ty<'tcx>,
                                          name: &str) -> ValueRef {
    debug!("register_foreign_item_fn(abi={}, \
            ty={}, \
            name={})",
           abi.repr(ccx.tcx()),
           fty.repr(ccx.tcx()),
           name);

    let cc = llvm_calling_convention(ccx, abi);

    // Register the function as a C extern fn
    let tys = foreign_types_for_fn_ty(ccx, fty);

    // Make sure the calling convention is right for variadic functions
    // (should've been caught if not in typeck)
    if tys.fn_sig.variadic {
        assert!(cc == llvm::CCallConv);
    }

    // Create the LLVM value for the C extern fn
    let llfn_ty = lltype_for_fn_from_foreign_types(ccx, &tys);

    let llfn = base::get_extern_fn(ccx,
                                   &mut *ccx.externs().borrow_mut(),
                                   name,
                                   cc,
                                   llfn_ty,
                                   fty);
    add_argument_attributes(&tys, llfn);

    llfn
}

/// Prepares a call to a native function. This requires adapting
/// from the Rust argument passing rules to the native rules.
///
/// # Parameters
///
/// - `callee_ty`: Rust type for the function we are calling
/// - `llfn`: the function pointer we are calling
/// - `llretptr`: where to store the return value of the function
/// - `llargs_rust`: a list of the argument values, prepared
///   as they would be if calling a Rust function
/// - `passed_arg_tys`: Rust type for the arguments. Normally we
///   can derive these from callee_ty but in the case of variadic
///   functions passed_arg_tys will include the Rust type of all
///   the arguments including the ones not specified in the fn's signature.
pub fn trans_native_call<'blk, 'tcx>(bcx: Block<'blk, 'tcx>,
                                     callee_ty: Ty<'tcx>,
                                     llfn: ValueRef,
                                     llretptr: ValueRef,
                                     llargs_rust: &[ValueRef],
                                     passed_arg_tys: Vec<Ty<'tcx>>)
                                     -> Block<'blk, 'tcx>
{
    let ccx = bcx.ccx();
    let tcx = bcx.tcx();

    debug!("trans_native_call(callee_ty={}, \
            llfn={}, \
            llretptr={})",
           callee_ty.repr(tcx),
           ccx.tn().val_to_string(llfn),
           ccx.tn().val_to_string(llretptr));

    let (fn_abi, fn_sig) = match callee_ty.sty {
        ty::ty_bare_fn(_, ref fn_ty) => (fn_ty.abi, &fn_ty.sig),
        _ => ccx.sess().bug("trans_native_call called on non-function type")
    };
<<<<<<< HEAD
    let llsig = foreign_signature(ccx, &fn_sig, passed_arg_tys.index(&FullRange));
=======
    let fn_sig = ty::erase_late_bound_regions(ccx.tcx(), fn_sig);
    let llsig = foreign_signature(ccx, &fn_sig, passed_arg_tys[]);
>>>>>>> 2486d93e
    let fn_type = cabi::compute_abi_info(ccx,
                                         llsig.llarg_tys.index(&FullRange),
                                         llsig.llret_ty,
                                         llsig.ret_def);

    let arg_tys: &[cabi::ArgType] = fn_type.arg_tys.index(&FullRange);

    let mut llargs_foreign = Vec::new();

    // If the foreign ABI expects return value by pointer, supply the
    // pointer that Rust gave us. Sometimes we have to bitcast
    // because foreign fns return slightly different (but equivalent)
    // views on the same type (e.g., i64 in place of {i32,i32}).
    if fn_type.ret_ty.is_indirect() {
        match fn_type.ret_ty.cast {
            Some(ty) => {
                let llcastedretptr =
                    BitCast(bcx, llretptr, ty.ptr_to());
                llargs_foreign.push(llcastedretptr);
            }
            None => {
                llargs_foreign.push(llretptr);
            }
        }
    }

    for (i, &llarg_rust) in llargs_rust.iter().enumerate() {
        let mut llarg_rust = llarg_rust;

        if arg_tys[i].is_ignore() {
            continue;
        }

        // Does Rust pass this argument by pointer?
        let rust_indirect = type_of::arg_is_indirect(ccx, passed_arg_tys[i]);

        debug!("argument {}, llarg_rust={}, rust_indirect={}, arg_ty={}",
               i,
               ccx.tn().val_to_string(llarg_rust),
               rust_indirect,
               ccx.tn().type_to_string(arg_tys[i].ty));

        // Ensure that we always have the Rust value indirectly,
        // because it makes bitcasting easier.
        if !rust_indirect {
            let scratch =
                base::alloca(bcx,
                             type_of::type_of(ccx, passed_arg_tys[i]),
                             "__arg");
            base::store_ty(bcx, llarg_rust, scratch, passed_arg_tys[i]);
            llarg_rust = scratch;
        }

        debug!("llarg_rust={} (after indirection)",
               ccx.tn().val_to_string(llarg_rust));

        // Check whether we need to do any casting
        match arg_tys[i].cast {
            Some(ty) => llarg_rust = BitCast(bcx, llarg_rust, ty.ptr_to()),
            None => ()
        }

        debug!("llarg_rust={} (after casting)",
               ccx.tn().val_to_string(llarg_rust));

        // Finally, load the value if needed for the foreign ABI
        let foreign_indirect = arg_tys[i].is_indirect();
        let llarg_foreign = if foreign_indirect {
            llarg_rust
        } else {
            if ty::type_is_bool(passed_arg_tys[i]) {
                let val = LoadRangeAssert(bcx, llarg_rust, 0, 2, llvm::False);
                Trunc(bcx, val, Type::i1(bcx.ccx()))
            } else {
                Load(bcx, llarg_rust)
            }
        };

        debug!("argument {}, llarg_foreign={}",
               i, ccx.tn().val_to_string(llarg_foreign));

        // fill padding with undef value
        match arg_tys[i].pad {
            Some(ty) => llargs_foreign.push(C_undef(ty)),
            None => ()
        }
        llargs_foreign.push(llarg_foreign);
    }

    let cc = llvm_calling_convention(ccx, fn_abi);

    // A function pointer is called without the declaration available, so we have to apply
    // any attributes with ABI implications directly to the call instruction.
    let mut attrs = llvm::AttrBuilder::new();

    // Add attributes that are always applicable, independent of the concrete foreign ABI
    if fn_type.ret_ty.is_indirect() {
        let llret_sz = machine::llsize_of_real(ccx, fn_type.ret_ty.ty);

        // The outptr can be noalias and nocapture because it's entirely
        // invisible to the program. We also know it's nonnull as well
        // as how many bytes we can dereference
        attrs.arg(1, llvm::NoAliasAttribute)
             .arg(1, llvm::NoCaptureAttribute)
             .arg(1, llvm::DereferenceableAttribute(llret_sz));
    };

    // Add attributes that depend on the concrete foreign ABI
    let mut arg_idx = if fn_type.ret_ty.is_indirect() { 1 } else { 0 };
    match fn_type.ret_ty.attr {
        Some(attr) => { attrs.arg(arg_idx, attr); },
        _ => ()
    }

    arg_idx += 1;
    for arg_ty in fn_type.arg_tys.iter() {
        if arg_ty.is_ignore() {
            continue;
        }
        // skip padding
        if arg_ty.pad.is_some() { arg_idx += 1; }

        if let Some(attr) = arg_ty.attr {
            attrs.arg(arg_idx, attr);
        }

        arg_idx += 1;
    }

    let llforeign_retval = CallWithConv(bcx,
                                        llfn,
                                        llargs_foreign.index(&FullRange),
                                        cc,
                                        Some(attrs));

    // If the function we just called does not use an outpointer,
    // store the result into the rust outpointer. Cast the outpointer
    // type to match because some ABIs will use a different type than
    // the Rust type. e.g., a {u32,u32} struct could be returned as
    // u64.
    if llsig.ret_def && !fn_type.ret_ty.is_indirect() {
        let llrust_ret_ty = llsig.llret_ty;
        let llforeign_ret_ty = match fn_type.ret_ty.cast {
            Some(ty) => ty,
            None => fn_type.ret_ty.ty
        };

        debug!("llretptr={}", ccx.tn().val_to_string(llretptr));
        debug!("llforeign_retval={}", ccx.tn().val_to_string(llforeign_retval));
        debug!("llrust_ret_ty={}", ccx.tn().type_to_string(llrust_ret_ty));
        debug!("llforeign_ret_ty={}", ccx.tn().type_to_string(llforeign_ret_ty));

        if llrust_ret_ty == llforeign_ret_ty {
            match fn_sig.output {
                ty::FnConverging(result_ty) => {
                    base::store_ty(bcx, llforeign_retval, llretptr, result_ty)
                }
                ty::FnDiverging => {}
            }
        } else {
            // The actual return type is a struct, but the ABI
            // adaptation code has cast it into some scalar type.  The
            // code that follows is the only reliable way I have
            // found to do a transform like i64 -> {i32,i32}.
            // Basically we dump the data onto the stack then memcpy it.
            //
            // Other approaches I tried:
            // - Casting rust ret pointer to the foreign type and using Store
            //   is (a) unsafe if size of foreign type > size of rust type and
            //   (b) runs afoul of strict aliasing rules, yielding invalid
            //   assembly under -O (specifically, the store gets removed).
            // - Truncating foreign type to correct integral type and then
            //   bitcasting to the struct type yields invalid cast errors.
            let llscratch = base::alloca(bcx, llforeign_ret_ty, "__cast");
            Store(bcx, llforeign_retval, llscratch);
            let llscratch_i8 = BitCast(bcx, llscratch, Type::i8(ccx).ptr_to());
            let llretptr_i8 = BitCast(bcx, llretptr, Type::i8(ccx).ptr_to());
            let llrust_size = machine::llsize_of_store(ccx, llrust_ret_ty);
            let llforeign_align = machine::llalign_of_min(ccx, llforeign_ret_ty);
            let llrust_align = machine::llalign_of_min(ccx, llrust_ret_ty);
            let llalign = cmp::min(llforeign_align, llrust_align);
            debug!("llrust_size={}", llrust_size);
            base::call_memcpy(bcx, llretptr_i8, llscratch_i8,
                              C_uint(ccx, llrust_size), llalign as u32);
        }
    }

    return bcx;
}

pub fn trans_foreign_mod(ccx: &CrateContext, foreign_mod: &ast::ForeignMod) {
    let _icx = push_ctxt("foreign::trans_foreign_mod");
    for foreign_item in foreign_mod.items.iter() {
        let lname = link_name(&**foreign_item);

        if let ast::ForeignItemFn(..) = foreign_item.node {
            match foreign_mod.abi {
                Rust | RustIntrinsic => {}
                abi => {
                    let ty = ty::node_id_to_type(ccx.tcx(), foreign_item.id);
                    register_foreign_item_fn(ccx, abi, ty,
                                             lname.get().index(&FullRange));
                    // Unlike for other items, we shouldn't call
                    // `base::update_linkage` here.  Foreign items have
                    // special linkage requirements, which are handled
                    // inside `foreign::register_*`.
                }
            }
        }

        ccx.item_symbols().borrow_mut().insert(foreign_item.id,
                                             lname.get().to_string());
    }
}

///////////////////////////////////////////////////////////////////////////
// Rust functions with foreign ABIs
//
// These are normal Rust functions defined with foreign ABIs.  For
// now, and perhaps forever, we translate these using a "layer of
// indirection". That is, given a Rust declaration like:
//
//     extern "C" fn foo(i: u32) -> u32 { ... }
//
// we will generate a function like:
//
//     S foo(T i) {
//         S r;
//         foo0(&r, NULL, i);
//         return r;
//     }
//
//     #[inline_always]
//     void foo0(uint32_t *r, void *env, uint32_t i) { ... }
//
// Here the (internal) `foo0` function follows the Rust ABI as normal,
// where the `foo` function follows the C ABI. We rely on LLVM to
// inline the one into the other. Of course we could just generate the
// correct code in the first place, but this is much simpler.

pub fn decl_rust_fn_with_foreign_abi<'a, 'tcx>(ccx: &CrateContext<'a, 'tcx>,
                                               t: Ty<'tcx>,
                                               name: &str)
                                               -> ValueRef {
    let tys = foreign_types_for_fn_ty(ccx, t);
    let llfn_ty = lltype_for_fn_from_foreign_types(ccx, &tys);
    let cconv = match t.sty {
        ty::ty_bare_fn(_, ref fn_ty) => {
            llvm_calling_convention(ccx, fn_ty.abi)
        }
        _ => panic!("expected bare fn in decl_rust_fn_with_foreign_abi")
    };
    let llfn = base::decl_fn(ccx, name, cconv, llfn_ty, ty::FnConverging(ty::mk_nil(ccx.tcx())));
    add_argument_attributes(&tys, llfn);
    debug!("decl_rust_fn_with_foreign_abi(llfn_ty={}, llfn={})",
           ccx.tn().type_to_string(llfn_ty), ccx.tn().val_to_string(llfn));
    llfn
}

pub fn register_rust_fn_with_foreign_abi(ccx: &CrateContext,
                                         sp: Span,
                                         sym: String,
                                         node_id: ast::NodeId)
                                         -> ValueRef {
    let _icx = push_ctxt("foreign::register_foreign_fn");

    let tys = foreign_types_for_id(ccx, node_id);
    let llfn_ty = lltype_for_fn_from_foreign_types(ccx, &tys);
    let t = ty::node_id_to_type(ccx.tcx(), node_id);
    let cconv = match t.sty {
        ty::ty_bare_fn(_, ref fn_ty) => {
            llvm_calling_convention(ccx, fn_ty.abi)
        }
        _ => panic!("expected bare fn in register_rust_fn_with_foreign_abi")
    };
    let llfn = base::register_fn_llvmty(ccx, sp, sym, node_id, cconv, llfn_ty);
    add_argument_attributes(&tys, llfn);
    debug!("register_rust_fn_with_foreign_abi(node_id={}, llfn_ty={}, llfn={})",
           node_id, ccx.tn().type_to_string(llfn_ty), ccx.tn().val_to_string(llfn));
    llfn
}

pub fn trans_rust_fn_with_foreign_abi<'a, 'tcx>(ccx: &CrateContext<'a, 'tcx>,
                                                decl: &ast::FnDecl,
                                                body: &ast::Block,
                                                attrs: &[ast::Attribute],
                                                llwrapfn: ValueRef,
                                                param_substs: &Substs<'tcx>,
                                                id: ast::NodeId,
                                                hash: Option<&str>) {
    let _icx = push_ctxt("foreign::build_foreign_fn");

    let fnty = ty::node_id_to_type(ccx.tcx(), id);
    let mty = monomorphize::apply_param_substs(ccx.tcx(), param_substs, &fnty);
    let tys = foreign_types_for_fn_ty(ccx, mty);

    unsafe { // unsafe because we call LLVM operations
        // Build up the Rust function (`foo0` above).
        let llrustfn = build_rust_fn(ccx, decl, body, param_substs, attrs, id, hash);

        // Build up the foreign wrapper (`foo` above).
        return build_wrap_fn(ccx, llrustfn, llwrapfn, &tys, mty);
    }

    fn build_rust_fn<'a, 'tcx>(ccx: &CrateContext<'a, 'tcx>,
                               decl: &ast::FnDecl,
                               body: &ast::Block,
                               param_substs: &Substs<'tcx>,
                               attrs: &[ast::Attribute],
                               id: ast::NodeId,
                               hash: Option<&str>)
                               -> ValueRef
    {
        let _icx = push_ctxt("foreign::foreign::build_rust_fn");
        let tcx = ccx.tcx();
        let t = ty::node_id_to_type(tcx, id);
        let t = monomorphize::apply_param_substs(tcx, param_substs, &t);

        let ps = ccx.tcx().map.with_path(id, |path| {
            let abi = Some(ast_map::PathName(special_idents::clownshoe_abi.name));
            link::mangle(path.chain(abi.into_iter()), hash)
        });

        // Compute the type that the function would have if it were just a
        // normal Rust function. This will be the type of the wrappee fn.
        match t.sty {
            ty::ty_bare_fn(_, ref f) => {
                assert!(f.abi != Rust && f.abi != RustIntrinsic);
            }
            _ => {
                ccx.sess().bug(format!("build_rust_fn: extern fn {} has ty {}, \
                                        expected a bare fn ty",
                                       ccx.tcx().map.path_to_string(id),
                                       t.repr(tcx)).index(&FullRange));
            }
        };

        debug!("build_rust_fn: path={} id={} t={}",
               ccx.tcx().map.path_to_string(id),
               id, t.repr(tcx));

        let llfn = base::decl_internal_rust_fn(ccx, t, ps.index(&FullRange));
        base::set_llvm_fn_attrs(ccx, attrs, llfn);
        base::trans_fn(ccx, decl, body, llfn, param_substs, id, &[]);
        llfn
    }

    unsafe fn build_wrap_fn<'a, 'tcx>(ccx: &CrateContext<'a, 'tcx>,
                                      llrustfn: ValueRef,
                                      llwrapfn: ValueRef,
                                      tys: &ForeignTypes<'tcx>,
                                      t: Ty<'tcx>) {
        let _icx = push_ctxt(
            "foreign::trans_rust_fn_with_foreign_abi::build_wrap_fn");
        let tcx = ccx.tcx();

        debug!("build_wrap_fn(llrustfn={}, llwrapfn={}, t={})",
               ccx.tn().val_to_string(llrustfn),
               ccx.tn().val_to_string(llwrapfn),
               t.repr(ccx.tcx()));

        // Avoid all the Rust generation stuff and just generate raw
        // LLVM here.
        //
        // We want to generate code like this:
        //
        //     S foo(T i) {
        //         S r;
        //         foo0(&r, NULL, i);
        //         return r;
        //     }

        let ptr = "the block\0".as_ptr();
        let the_block = llvm::LLVMAppendBasicBlockInContext(ccx.llcx(), llwrapfn,
                                                            ptr as *const _);

        let builder = ccx.builder();
        builder.position_at_end(the_block);

        // Array for the arguments we will pass to the rust function.
        let mut llrust_args = Vec::new();
        let mut next_foreign_arg_counter: c_uint = 0;
        let mut next_foreign_arg = |&mut : pad: bool| -> c_uint {
            next_foreign_arg_counter += if pad {
                2
            } else {
                1
            };
            next_foreign_arg_counter - 1
        };

        // If there is an out pointer on the foreign function
        let foreign_outptr = {
            if tys.fn_ty.ret_ty.is_indirect() {
                Some(get_param(llwrapfn, next_foreign_arg(false)))
            } else {
                None
            }
        };

        // Push Rust return pointer, using null if it will be unused.
        let rust_uses_outptr = match tys.fn_sig.output {
            ty::FnConverging(ret_ty) => type_of::return_uses_outptr(ccx, ret_ty),
            ty::FnDiverging => false
        };
        let return_alloca: Option<ValueRef>;
        let llrust_ret_ty = tys.llsig.llret_ty;
        let llrust_retptr_ty = llrust_ret_ty.ptr_to();
        if rust_uses_outptr {
            // Rust expects to use an outpointer. If the foreign fn
            // also uses an outpointer, we can reuse it, but the types
            // may vary, so cast first to the Rust type. If the
            // foreign fn does NOT use an outpointer, we will have to
            // alloca some scratch space on the stack.
            match foreign_outptr {
                Some(llforeign_outptr) => {
                    debug!("out pointer, foreign={}",
                           ccx.tn().val_to_string(llforeign_outptr));
                    let llrust_retptr =
                        builder.bitcast(llforeign_outptr, llrust_retptr_ty);
                    debug!("out pointer, foreign={} (casted)",
                           ccx.tn().val_to_string(llrust_retptr));
                    llrust_args.push(llrust_retptr);
                    return_alloca = None;
                }

                None => {
                    let slot = builder.alloca(llrust_ret_ty, "return_alloca");
                    debug!("out pointer, \
                            allocad={}, \
                            llrust_ret_ty={}, \
                            return_ty={}",
                           ccx.tn().val_to_string(slot),
                           ccx.tn().type_to_string(llrust_ret_ty),
                           tys.fn_sig.output.repr(tcx));
                    llrust_args.push(slot);
                    return_alloca = Some(slot);
                }
            }
        } else {
            // Rust does not expect an outpointer. If the foreign fn
            // does use an outpointer, then we will do a store of the
            // value that the Rust fn returns.
            return_alloca = None;
        };

        // Build up the arguments to the call to the rust function.
        // Careful to adapt for cases where the native convention uses
        // a pointer and Rust does not or vice versa.
        for i in range(0, tys.fn_sig.inputs.len()) {
            let rust_ty = tys.fn_sig.inputs[i];
            let llrust_ty = tys.llsig.llarg_tys[i];
            let rust_indirect = type_of::arg_is_indirect(ccx, rust_ty);
            let llforeign_arg_ty = tys.fn_ty.arg_tys[i];
            let foreign_indirect = llforeign_arg_ty.is_indirect();

            if llforeign_arg_ty.is_ignore() {
                debug!("skipping ignored arg #{}", i);
                llrust_args.push(C_undef(llrust_ty));
                continue;
            }

            // skip padding
            let foreign_index = next_foreign_arg(llforeign_arg_ty.pad.is_some());
            let mut llforeign_arg = get_param(llwrapfn, foreign_index);

            debug!("llforeign_arg {}{}: {}", "#",
                   i, ccx.tn().val_to_string(llforeign_arg));
            debug!("rust_indirect = {}, foreign_indirect = {}",
                   rust_indirect, foreign_indirect);

            // Ensure that the foreign argument is indirect (by
            // pointer).  It makes adapting types easier, since we can
            // always just bitcast pointers.
            if !foreign_indirect {
                llforeign_arg = if ty::type_is_bool(rust_ty) {
                    let lltemp = builder.alloca(Type::bool(ccx), "");
                    builder.store(builder.zext(llforeign_arg, Type::bool(ccx)), lltemp);
                    lltemp
                } else {
                    let lltemp = builder.alloca(val_ty(llforeign_arg), "");
                    builder.store(llforeign_arg, lltemp);
                    lltemp
                }
            }

            // If the types in the ABI and the Rust types don't match,
            // bitcast the llforeign_arg pointer so it matches the types
            // Rust expects.
            if llforeign_arg_ty.cast.is_some() {
                assert!(!foreign_indirect);
                llforeign_arg = builder.bitcast(llforeign_arg, llrust_ty.ptr_to());
            }

            let llrust_arg = if rust_indirect {
                llforeign_arg
            } else {
                if ty::type_is_bool(rust_ty) {
                    let tmp = builder.load_range_assert(llforeign_arg, 0, 2, llvm::False);
                    builder.trunc(tmp, Type::i1(ccx))
                } else {
                    builder.load(llforeign_arg)
                }
            };

            debug!("llrust_arg {}{}: {}", "#",
                   i, ccx.tn().val_to_string(llrust_arg));
            llrust_args.push(llrust_arg);
        }

        // Perform the call itself
        debug!("calling llrustfn = {}, t = {}",
               ccx.tn().val_to_string(llrustfn), t.repr(ccx.tcx()));
        let attributes = base::get_fn_llvm_attributes(ccx, t);
        let llrust_ret_val = builder.call(llrustfn, llrust_args.as_slice(), Some(attributes));

        // Get the return value where the foreign fn expects it.
        let llforeign_ret_ty = match tys.fn_ty.ret_ty.cast {
            Some(ty) => ty,
            None => tys.fn_ty.ret_ty.ty
        };
        match foreign_outptr {
            None if !tys.llsig.ret_def => {
                // Function returns `()` or `bot`, which in Rust is the LLVM
                // type "{}" but in foreign ABIs is "Void".
                builder.ret_void();
            }

            None if rust_uses_outptr => {
                // Rust uses an outpointer, but the foreign ABI does not. Load.
                let llrust_outptr = return_alloca.unwrap();
                let llforeign_outptr_casted =
                    builder.bitcast(llrust_outptr, llforeign_ret_ty.ptr_to());
                let llforeign_retval = builder.load(llforeign_outptr_casted);
                builder.ret(llforeign_retval);
            }

            None if llforeign_ret_ty != llrust_ret_ty => {
                // Neither ABI uses an outpointer, but the types don't
                // quite match. Must cast. Probably we should try and
                // examine the types and use a concrete llvm cast, but
                // right now we just use a temp memory location and
                // bitcast the pointer, which is the same thing the
                // old wrappers used to do.
                let lltemp = builder.alloca(llforeign_ret_ty, "");
                let lltemp_casted = builder.bitcast(lltemp, llrust_ret_ty.ptr_to());
                builder.store(llrust_ret_val, lltemp_casted);
                let llforeign_retval = builder.load(lltemp);
                builder.ret(llforeign_retval);
            }

            None => {
                // Neither ABI uses an outpointer, and the types
                // match. Easy peasy.
                builder.ret(llrust_ret_val);
            }

            Some(llforeign_outptr) if !rust_uses_outptr => {
                // Foreign ABI requires an out pointer, but Rust doesn't.
                // Store Rust return value.
                let llforeign_outptr_casted =
                    builder.bitcast(llforeign_outptr, llrust_retptr_ty);
                builder.store(llrust_ret_val, llforeign_outptr_casted);
                builder.ret_void();
            }

            Some(_) => {
                // Both ABIs use outpointers. Easy peasy.
                builder.ret_void();
            }
        }
    }
}

///////////////////////////////////////////////////////////////////////////
// General ABI Support
//
// This code is kind of a confused mess and needs to be reworked given
// the massive simplifications that have occurred.

pub fn link_name(i: &ast::ForeignItem) -> InternedString {
    match attr::first_attr_value_str_by_name(i.attrs.index(&FullRange), "link_name") {
        Some(ln) => ln.clone(),
        None => match weak_lang_items::link_name(i.attrs.index(&FullRange)) {
            Some(name) => name,
            None => token::get_ident(i.ident),
        }
    }
}

/// The ForeignSignature is the LLVM types of the arguments/return type of a function. Note that
/// these LLVM types are not quite the same as the LLVM types would be for a native Rust function
/// because foreign functions just plain ignore modes. They also don't pass aggregate values by
/// pointer like we do.
fn foreign_signature<'a, 'tcx>(ccx: &CrateContext<'a, 'tcx>,
                               fn_sig: &ty::FnSig<'tcx>,
                               arg_tys: &[Ty<'tcx>])
                               -> LlvmSignature {
    let llarg_tys = arg_tys.iter().map(|&arg| arg_type_of(ccx, arg)).collect();
    let (llret_ty, ret_def) = match fn_sig.output {
        ty::FnConverging(ret_ty) =>
            (type_of::arg_type_of(ccx, ret_ty), !return_type_is_void(ccx, ret_ty)),
        ty::FnDiverging =>
            (Type::nil(ccx), false)
    };
    LlvmSignature {
        llarg_tys: llarg_tys,
        llret_ty: llret_ty,
        ret_def: ret_def
    }
}

fn foreign_types_for_id<'a, 'tcx>(ccx: &CrateContext<'a, 'tcx>,
                                  id: ast::NodeId) -> ForeignTypes<'tcx> {
    foreign_types_for_fn_ty(ccx, ty::node_id_to_type(ccx.tcx(), id))
}

fn foreign_types_for_fn_ty<'a, 'tcx>(ccx: &CrateContext<'a, 'tcx>,
                                     ty: Ty<'tcx>) -> ForeignTypes<'tcx> {
    let fn_sig = match ty.sty {
        ty::ty_bare_fn(_, ref fn_ty) => &fn_ty.sig,
        _ => ccx.sess().bug("foreign_types_for_fn_ty called on non-function type")
    };
    let fn_sig = ty::erase_late_bound_regions(ccx.tcx(), fn_sig);
    let llsig = foreign_signature(ccx, &fn_sig, fn_sig.inputs.as_slice());
    let fn_ty = cabi::compute_abi_info(ccx,
                                       llsig.llarg_tys.index(&FullRange),
                                       llsig.llret_ty,
                                       llsig.ret_def);
    debug!("foreign_types_for_fn_ty(\
           ty={}, \
           llsig={} -> {}, \
           fn_ty={} -> {}, \
           ret_def={}",
           ty.repr(ccx.tcx()),
           ccx.tn().types_to_str(llsig.llarg_tys.index(&FullRange)),
           ccx.tn().type_to_string(llsig.llret_ty),
           ccx.tn().types_to_str(fn_ty.arg_tys.iter().map(|t| t.ty).collect::<Vec<_>>().as_slice()),
           ccx.tn().type_to_string(fn_ty.ret_ty.ty),
           llsig.ret_def);

    ForeignTypes {
        fn_sig: fn_sig,
        llsig: llsig,
        fn_ty: fn_ty
    }
}

fn lltype_for_fn_from_foreign_types(ccx: &CrateContext, tys: &ForeignTypes) -> Type {
    let mut llargument_tys = Vec::new();

    let ret_ty = tys.fn_ty.ret_ty;
    let llreturn_ty = if ret_ty.is_indirect() {
        llargument_tys.push(ret_ty.ty.ptr_to());
        Type::void(ccx)
    } else {
        match ret_ty.cast {
            Some(ty) => ty,
            None => ret_ty.ty
        }
    };

    for &arg_ty in tys.fn_ty.arg_tys.iter() {
        if arg_ty.is_ignore() {
            continue;
        }
        // add padding
        match arg_ty.pad {
            Some(ty) => llargument_tys.push(ty),
            None => ()
        }

        let llarg_ty = if arg_ty.is_indirect() {
            arg_ty.ty.ptr_to()
        } else {
            match arg_ty.cast {
                Some(ty) => ty,
                None => arg_ty.ty
            }
        };

        llargument_tys.push(llarg_ty);
    }

    if tys.fn_sig.variadic {
        Type::variadic_func(llargument_tys.as_slice(), &llreturn_ty)
    } else {
        Type::func(llargument_tys.index(&FullRange), &llreturn_ty)
    }
}

pub fn lltype_for_foreign_fn<'a, 'tcx>(ccx: &CrateContext<'a, 'tcx>,
                                       ty: Ty<'tcx>) -> Type {
    lltype_for_fn_from_foreign_types(ccx, &foreign_types_for_fn_ty(ccx, ty))
}

fn add_argument_attributes(tys: &ForeignTypes,
                           llfn: ValueRef) {
    let mut i = if tys.fn_ty.ret_ty.is_indirect() {
        1i
    } else {
        0i
    };

    match tys.fn_ty.ret_ty.attr {
        Some(attr) => unsafe {
            llvm::LLVMAddFunctionAttribute(llfn, i as c_uint, attr.bits() as u64);
        },
        None => {}
    }

    i += 1;

    for &arg_ty in tys.fn_ty.arg_tys.iter() {
        if arg_ty.is_ignore() {
            continue;
        }
        // skip padding
        if arg_ty.pad.is_some() { i += 1; }

        match arg_ty.attr {
            Some(attr) => unsafe {
                llvm::LLVMAddFunctionAttribute(llfn, i as c_uint, attr.bits() as u64);
            },
            None => ()
        }

        i += 1;
    }
}<|MERGE_RESOLUTION|>--- conflicted
+++ resolved
@@ -234,12 +234,8 @@
         ty::ty_bare_fn(_, ref fn_ty) => (fn_ty.abi, &fn_ty.sig),
         _ => ccx.sess().bug("trans_native_call called on non-function type")
     };
-<<<<<<< HEAD
+    let fn_sig = ty::erase_late_bound_regions(ccx.tcx(), fn_sig);
     let llsig = foreign_signature(ccx, &fn_sig, passed_arg_tys.index(&FullRange));
-=======
-    let fn_sig = ty::erase_late_bound_regions(ccx.tcx(), fn_sig);
-    let llsig = foreign_signature(ccx, &fn_sig, passed_arg_tys[]);
->>>>>>> 2486d93e
     let fn_type = cabi::compute_abi_info(ccx,
                                          llsig.llarg_tys.index(&FullRange),
                                          llsig.llret_ty,
